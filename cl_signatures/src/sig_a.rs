--- conflicted
+++ resolved
@@ -1,10 +1,3 @@
-<<<<<<< HEAD
-use ark_ec::{pairing::Pairing, AffineRepr, CurveGroup};
-use ark_ff::Field;
-use ark_std::UniformRand;
-
-use ark_bls12_381::{Bls12_381, Fr as ScalarField, G1Projective as G1, G2Projective as G2};
-=======
 use ark_ec::{pairing::Pairing, AffineRepr, CurveGroup, Group};
 use ark_ff::Field;
 use ark_std::{One, UniformRand, Zero};
@@ -38,24 +31,12 @@
     let pk = Pk { x1, y1 };
     (sk, pk)
 }
->>>>>>> 63fcf9b7
 
 pub fn sign() {}
 
-<<<<<<< HEAD
-pub fn keygen(){
-    let mut g1 = Bls12_381::
-}
-
-// // sign
-// // input m, sk, pk
-// // chose random a
-// // sigma (a,b,c) = (a*G1 + b*G2, )
-=======
 #[cfg(test)]
 mod tests {
     use super::*;
->>>>>>> 63fcf9b7
 
     #[test]
     fn test_key_gen() {
